--- conflicted
+++ resolved
@@ -15,14 +15,8 @@
 	github.com/kr/text v0.2.0 // indirect
 	github.com/munnerz/goautoneg v0.0.0-20191010083416-a7dc8b61c822 // indirect
 	github.com/prometheus/client_model v0.6.2 // indirect
-<<<<<<< HEAD
 	github.com/prometheus/common v0.65.0 // indirect
-	github.com/prometheus/procfs v0.15.1 // indirect
+	github.com/prometheus/procfs v0.17.0 // indirect
 	golang.org/x/sys v0.34.0 // indirect
-=======
-	github.com/prometheus/common v0.62.0 // indirect
-	github.com/prometheus/procfs v0.17.0 // indirect
-	golang.org/x/sys v0.33.0 // indirect
->>>>>>> 342ae840
 	google.golang.org/protobuf v1.36.6 // indirect
 )